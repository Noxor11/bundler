--- conflicted
+++ resolved
@@ -59,14 +59,8 @@
                 return f"Error building {mode}: {error}", 400
 
             output_file = console_data.final_binary_path(build_dir)
-
-<<<<<<< HEAD
             with open(output_file, "rb") as file:
                 file_data = file.read()
-                
-=======
-            file_data = output_file.read_bytes()
->>>>>>> 1a5579fc
         except KeyError as e:
             return f"target '{mode}' is not valid", 400
         except Exception as e:
